--- conflicted
+++ resolved
@@ -118,20 +118,19 @@
       menuKey: 'aiFeatures',
       subItems: [
         {
-<<<<<<< HEAD
+          name: 'Smart Feedback',
+          href: '/ai-features/smart-feedback',
+          icon: MessageSquare,
+          roles: ['manager'],
+          description: 'AI-powered employee feedback generation'
+        },
+        {
           name: 'Attrition Predictor',
           href: '/ai-features/attrition',
           icon: TrendingUp,
           roles: ['admin'],
           description: 'AI-powered employee attrition risk analysis',
           badge: 'NEW'
-=======
-          name: 'Smart Feedback',
-          href: '/ai-features/smart-feedback',
-          icon: MessageSquare,
-          roles: ['manager'],
-          description: 'AI-powered employee feedback generation'
->>>>>>> 86b9be15
         },
         {
           name: 'Anomaly Detection',
